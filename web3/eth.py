from typing import (
    Any,
    Callable,
    List,
    NoReturn,
    Optional,
    Sequence,
    Tuple,
    Type,
    Union,
    cast,
    overload,
)
import warnings

from eth_account import (
    Account,
)
from eth_typing import (
    Address,
    BlockNumber,
    ChecksumAddress,
    HexStr,
)
from eth_utils import (
    is_checksum_address,
    is_string,
)
from eth_utils.toolz import (
    assoc,
    merge,
)
from hexbytes import (
    HexBytes,
)

from web3._utils.blocks import (
    select_method_for_block_identifier,
)
from web3._utils.decorators import (
    deprecated_for,
)
from web3._utils.empty import (
    Empty,
    empty,
)
from web3._utils.encoding import (
    to_hex,
)
from web3._utils.filters import (
    select_filter_method,
)
from web3._utils.rpc_abi import (
    RPC,
)
from web3._utils.threads import (
    Timeout,
)
from web3._utils.transactions import (
    assert_valid_transaction_params,
    extract_valid_transaction_params,
    get_buffered_gas_estimate,
    get_required_transaction,
    replace_transaction,
    wait_for_transaction_receipt,
)
from web3.contract import (
    ConciseContract,
    Contract,
    ContractCaller,
)
from web3.exceptions import (
    TimeExhausted,
)
from web3.iban import (
    Iban,
)
from web3.method import (
    DeprecatedMethod,
    Method,
    default_root_munger,
)
from web3.module import (
    Module,
    ModuleV2,
)
from web3.types import (
    ENS,
    BlockData,
    BlockIdentifier,
    FilterParams,
    GasPriceStrategy,
    LogReceipt,
    MerkleProof,
    Nonce,
    SignedTx,
    SyncStatus,
    TxData,
    TxParams,
    TxReceipt,
    Uncle,
    Wei,
    _Hash32,
)


class Eth(ModuleV2, Module):
    account = Account()
    _default_account: Union[ChecksumAddress, Empty] = empty
    _default_block: BlockIdentifier = "latest"
    defaultContractFactory: Type[Union[Contract, ConciseContract, ContractCaller]] = Contract  # noqa: E704,E501
    iban = Iban
    gasPriceStrategy = None

    def namereg(self) -> NoReturn:
        raise NotImplementedError()

    def icapNamereg(self) -> NoReturn:
        raise NotImplementedError()

    _protocol_version: Method[Callable[[], str]] = Method(
        RPC.eth_protocolVersion,
        mungers=None,
    )

    @property
    def protocol_version(self) -> str:
        warnings.warn(
            "This method has been deprecated in some clients.",
            category=DeprecationWarning,
        )
        return self._protocol_version()

    @property
    def protocolVersion(self) -> str:
        warnings.warn(
            'protocolVersion is deprecated in favor of protocol_version',
            category=DeprecationWarning,
        )
        return self.protocol_version

    is_syncing: Method[Callable[[], Union[SyncStatus, bool]]] = Method(
        RPC.eth_syncing,
        mungers=None,
    )

    @property
    def syncing(self) -> Union[SyncStatus, bool]:
        return self.is_syncing()

    get_coinbase: Method[Callable[[], ChecksumAddress]] = Method(
        RPC.eth_coinbase,
        mungers=None,
    )

    @property
    def coinbase(self) -> ChecksumAddress:
        return self.get_coinbase()

    is_mining: Method[Callable[[], bool]] = Method(
        RPC.eth_mining,
        mungers=None,
    )

    @property
    def mining(self) -> bool:
        return self.is_mining()

    get_hashrate: Method[Callable[[], int]] = Method(
        RPC.eth_hashrate,
        mungers=None,
    )

    @property
    def hashrate(self) -> int:
        return self.get_hashrate()

    _gas_price: Method[Callable[[], Wei]] = Method(
        RPC.eth_gasPrice,
        mungers=None,
    )

    @property
    def gas_price(self) -> Wei:
        return self._gas_price()

    @property
    def gasPrice(self) -> Wei:
        warnings.warn(
            'gasPrice is deprecated in favor of gas_price',
            category=DeprecationWarning,
        )
        return self.gas_price

    get_accounts: Method[Callable[[], Tuple[ChecksumAddress]]] = Method(
        RPC.eth_accounts,
        mungers=None,
    )

    @property
    def accounts(self) -> Tuple[ChecksumAddress]:
        return self.get_accounts()

    _block_number: Method[Callable[[], BlockNumber]] = Method(
        RPC.eth_blockNumber,
        mungers=None,
    )

    @property
    def block_number(self) -> BlockNumber:
        return self._block_number()

    @property
    def blockNumber(self) -> BlockNumber:
        warnings.warn(
            'blockNumber is deprecated in favor of block_number',
            category=DeprecationWarning,
        )
        return self.block_number

    _chain_id: Method[Callable[[], int]] = Method(
        RPC.eth_chainId,
        mungers=None,
    )

    @property
    def chain_id(self) -> int:
        return self._chain_id()

    @property
    def chainId(self) -> int:
        warnings.warn(
            'chainId is deprecated in favor of chain_id',
            category=DeprecationWarning,
        )
        return self.chain_id

    """ property default_account """

    @property
    def default_account(self) -> Union[ChecksumAddress, Empty]:
        return self._default_account

    @default_account.setter
    def default_account(self, account: Union[ChecksumAddress, Empty]) -> None:
        self._default_account = account

    @property
    def defaultAccount(self) -> Union[ChecksumAddress, Empty]:
        warnings.warn(
            'defaultAccount is deprecated in favor of default_account',
            category=DeprecationWarning,
        )
        return self._default_account

    @defaultAccount.setter
    def defaultAccount(self, account: Union[ChecksumAddress, Empty]) -> None:
        warnings.warn(
            'defaultAccount is deprecated in favor of default_account',
            category=DeprecationWarning,
        )
        self._default_account = account

    """ property default_block """

    @property
    def default_block(self) -> BlockIdentifier:
        return self._default_block

    @default_block.setter
    def default_block(self, value: BlockIdentifier) -> None:
        self._default_block = value

    @property
    def defaultBlock(self) -> BlockIdentifier:
        warnings.warn(
            'defaultBlock is deprecated in favor of default_block',
            category=DeprecationWarning,
        )
        return self._default_block

    @defaultBlock.setter
    def defaultBlock(self, value: BlockIdentifier) -> None:
        warnings.warn(
            'defaultBlock is deprecated in favor of default_block',
            category=DeprecationWarning,
        )
        self._default_block = value

    def block_id_munger(
        self,
        account: Union[Address, ChecksumAddress, ENS],
        block_identifier: Optional[BlockIdentifier] = None
    ) -> Tuple[Union[Address, ChecksumAddress, ENS], BlockIdentifier]:
        if block_identifier is None:
            block_identifier = self.default_block
        return (account, block_identifier)

    get_balance: Method[Callable[..., Wei]] = Method(
        RPC.eth_getBalance,
        mungers=[block_id_munger],
    )

    def get_storage_at_munger(
        self,
        account: Union[Address, ChecksumAddress, ENS],
        position: int,
        block_identifier: Optional[BlockIdentifier] = None
    ) -> Tuple[Union[Address, ChecksumAddress, ENS], int, BlockIdentifier]:
        if block_identifier is None:
            block_identifier = self.default_block
        return (account, position, block_identifier)

    get_storage_at: Method[Callable[..., HexBytes]] = Method(
        RPC.eth_getStorageAt,
        mungers=[get_storage_at_munger],
    )

    def get_proof_munger(
        self,
        account: Union[Address, ChecksumAddress, ENS],
        positions: Sequence[int],
        block_identifier: Optional[BlockIdentifier] = None
    ) -> Tuple[Union[Address, ChecksumAddress, ENS], Sequence[int], Optional[BlockIdentifier]]:
        if block_identifier is None:
            block_identifier = self.default_block
        return (account, positions, block_identifier)

    get_proof: Method[
        Callable[
            [Tuple[Union[Address, ChecksumAddress, ENS], Sequence[int], Optional[BlockIdentifier]]],
            MerkleProof
        ]
    ] = Method(
        RPC.eth_getProof,
        mungers=[get_proof_munger],
    )

    get_code: Method[Callable[..., HexBytes]] = Method(
        RPC.eth_getCode,
        mungers=[block_id_munger]
    )

    def get_block_munger(
        self, block_identifier: BlockIdentifier, full_transactions: bool = False
    ) -> Tuple[BlockIdentifier, bool]:
        return (block_identifier, full_transactions)

    """
    `eth_getBlockByHash`
    `eth_getBlockByNumber`
    """
    get_block: Method[Callable[..., BlockData]] = Method(
        method_choice_depends_on_args=select_method_for_block_identifier(
            if_predefined=RPC.eth_getBlockByNumber,
            if_hash=RPC.eth_getBlockByHash,
            if_number=RPC.eth_getBlockByNumber,
        ),
        mungers=[get_block_munger],
    )

    """
    `eth_getBlockTransactionCountByHash`
    `eth_getBlockTransactionCountByNumber`
    """
    get_block_transaction_count: Method[Callable[[BlockIdentifier], int]] = Method(
        method_choice_depends_on_args=select_method_for_block_identifier(
            if_predefined=RPC.eth_getBlockTransactionCountByNumber,
            if_hash=RPC.eth_getBlockTransactionCountByHash,
            if_number=RPC.eth_getBlockTransactionCountByNumber,
        ),
        mungers=[default_root_munger]
    )

    """
    `eth_getUncleCountByBlockHash`
    `eth_getUncleCountByBlockNumber`
    """
    get_uncle_count: Method[Callable[[BlockIdentifier], int]] = Method(
        method_choice_depends_on_args=select_method_for_block_identifier(
            if_predefined=RPC.eth_getUncleCountByBlockNumber,
            if_hash=RPC.eth_getUncleCountByBlockHash,
            if_number=RPC.eth_getUncleCountByBlockNumber,
        ),
        mungers=[default_root_munger]
    )

    """
    `eth_getUncleByBlockHashAndIndex`
    `eth_getUncleByBlockNumberAndIndex`
    """
    get_uncle_by_block: Method[Callable[[BlockIdentifier, int], Uncle]] = Method(
        method_choice_depends_on_args=select_method_for_block_identifier(
            if_predefined=RPC.eth_getUncleByBlockNumberAndIndex,
            if_hash=RPC.eth_getUncleByBlockHashAndIndex,
            if_number=RPC.eth_getUncleByBlockNumberAndIndex,
        ),
        mungers=[default_root_munger]
    )

    get_transaction: Method[Callable[[_Hash32], TxData]] = Method(
        RPC.eth_getTransactionByHash,
        mungers=[default_root_munger]
    )

    def getTransactionFromBlock(
        self, block_identifier: BlockIdentifier, transaction_index: int
    ) -> NoReturn:
        """
        Alias for the method getTransactionByBlock
        Deprecated to maintain naming consistency with the json-rpc API
        """
        raise DeprecationWarning("This method has been deprecated as of EIP 1474.")

    get_transaction_by_block: Method[Callable[[BlockIdentifier, int], TxData]] = Method(
        method_choice_depends_on_args=select_method_for_block_identifier(
            if_predefined=RPC.eth_getTransactionByBlockNumberAndIndex,
            if_hash=RPC.eth_getTransactionByBlockHashAndIndex,
            if_number=RPC.eth_getTransactionByBlockNumberAndIndex,
        ),
        mungers=[default_root_munger]
    )

    def waitForTransactionReceipt(
        self, transaction_hash: _Hash32, timeout: int = 120, poll_latency: float = 0.1
    ) -> TxReceipt:
        try:
            return wait_for_transaction_receipt(self.web3, transaction_hash, timeout, poll_latency)
        except Timeout:
            raise TimeExhausted(
                "Transaction {} is not in the chain, after {} seconds".format(
                    to_hex(transaction_hash),
                    timeout,
                )
            )

    get_transaction_receipt: Method[Callable[[_Hash32], TxReceipt]] = Method(
        RPC.eth_getTransactionReceipt,
        mungers=[default_root_munger]
    )

    get_transaction_count: Method[Callable[..., Nonce]] = Method(
        RPC.eth_getTransactionCount,
        mungers=[block_id_munger],
    )

    @deprecated_for("replace_transaction")
    def replaceTransaction(self, transaction_hash: _Hash32, new_transaction: TxParams) -> HexBytes:
        return self.replace_transaction(transaction_hash, new_transaction)

    def replace_transaction(self, transaction_hash: _Hash32, new_transaction: TxParams) -> HexBytes:
        current_transaction = get_required_transaction(self.web3, transaction_hash)
        return replace_transaction(self.web3, current_transaction, new_transaction)

    # todo: Update Any to stricter kwarg checking with TxParams
    # https://github.com/python/mypy/issues/4441
    @deprecated_for("modify_transaction")
    def modifyTransaction(
        self, transaction_hash: _Hash32, **transaction_params: Any
    ) -> HexBytes:
        return self.modify_transaction(transaction_hash, **transaction_params)

    def modify_transaction(
        self, transaction_hash: _Hash32, **transaction_params: Any
    ) -> HexBytes:
        assert_valid_transaction_params(cast(TxParams, transaction_params))
        current_transaction = get_required_transaction(self.web3, transaction_hash)
        current_transaction_params = extract_valid_transaction_params(current_transaction)
        new_transaction = merge(current_transaction_params, transaction_params)
        return replace_transaction(self.web3, current_transaction, new_transaction)

    def send_transaction_munger(self, transaction: TxParams) -> Tuple[TxParams]:
        # TODO: move to middleware
        if 'from' not in transaction and is_checksum_address(self.default_account):
            transaction = assoc(transaction, 'from', self.default_account)

        # TODO: move gas estimation in middleware
        if 'gas' not in transaction:
            transaction = assoc(
                transaction,
                'gas',
                get_buffered_gas_estimate(self.web3, transaction),
            )
        return (transaction,)

    send_transaction: Method[Callable[[TxParams], HexBytes]] = Method(
        RPC.eth_sendTransaction,
        mungers=[send_transaction_munger]
    )

    send_raw_transaction: Method[Callable[[Union[HexStr, bytes]], HexBytes]] = Method(
        RPC.eth_sendRawTransaction,
        mungers=[default_root_munger],
    )

    def sign_munger(
        self,
        account: Union[Address, ChecksumAddress, ENS],
        data: Union[int, bytes] = None,
        hexstr: HexStr = None,
        text: str = None
    ) -> Tuple[Union[Address, ChecksumAddress, ENS], HexStr]:
        message_hex = to_hex(data, hexstr=hexstr, text=text)
        return (account, message_hex)

    sign: Method[Callable[..., HexStr]] = Method(
        RPC.eth_sign,
        mungers=[sign_munger],
    )

    sign_transaction: Method[Callable[[TxParams], SignedTx]] = Method(
        RPC.eth_signTransaction,
        mungers=[default_root_munger],
    )

    signTypedData: Method[Callable[..., HexStr]] = Method(
        RPC.eth_signTypedData,
        mungers=[default_root_munger],
    )

    def call_munger(
        self,
        transaction: TxParams,
        block_identifier: Optional[BlockIdentifier] = None
    ) -> Tuple[TxParams, BlockIdentifier]:
        # TODO: move to middleware
        if 'from' not in transaction and is_checksum_address(self.default_account):
            transaction = assoc(transaction, 'from', self.default_account)

        # TODO: move to middleware
        if block_identifier is None:
            block_identifier = self.default_block

        return (transaction, block_identifier)

    call: Method[Callable[..., Union[bytes, bytearray]]] = Method(
        RPC.eth_call,
        mungers=[call_munger]
    )

    def estimate_gas_munger(
        self,
        transaction: TxParams,
        block_identifier: Optional[BlockIdentifier] = None
    ) -> Sequence[Union[TxParams, BlockIdentifier]]:
        if 'from' not in transaction and is_checksum_address(self.default_account):
            transaction = assoc(transaction, 'from', self.default_account)

        if block_identifier is None:
            params: Sequence[Union[TxParams, BlockIdentifier]] = [transaction]
        else:
            params = [transaction, block_identifier]

        return params

    estimateGas: Method[Callable[..., Wei]] = Method(
        RPC.eth_estimateGas,
        mungers=[estimate_gas_munger]
    )

    def filter_munger(
        self,
        filter_params: Optional[Union[str, FilterParams]] = None,
        filter_id: Optional[HexStr] = None
    ) -> Union[List[FilterParams], List[HexStr], List[str]]:
        if filter_id and filter_params:
            raise TypeError(
                "Ambiguous invocation: provide either a `filter_params` or a `filter_id` argument. "
                "Both were supplied."
            )
        if isinstance(filter_params, dict):
            return [filter_params]
        elif is_string(filter_params):
            if filter_params in ['latest', 'pending']:
                return [filter_params]
            else:
                raise ValueError(
                    "The filter API only accepts the values of `pending` or "
                    "`latest` for string based filters"
                )
        elif filter_id and not filter_params:
            return [filter_id]
        else:
            raise TypeError("Must provide either filter_params as a string or "
                            "a valid filter object, or a filter_id as a string "
                            "or hex.")

    filter: Method[Callable[..., Any]] = Method(
        method_choice_depends_on_args=select_filter_method(
            if_new_block_filter=RPC.eth_newBlockFilter,
            if_new_pending_transaction_filter=RPC.eth_newPendingTransactionFilter,
            if_new_filter=RPC.eth_newFilter,
        ),
        mungers=[filter_munger],
    )

    getFilterChanges: Method[Callable[[HexStr], List[LogReceipt]]] = Method(
        RPC.eth_getFilterChanges,
        mungers=[default_root_munger]
    )

    getFilterLogs: Method[Callable[[HexStr], List[LogReceipt]]] = Method(
        RPC.eth_getFilterLogs,
        mungers=[default_root_munger]
    )

    get_logs: Method[Callable[[FilterParams], List[LogReceipt]]] = Method(
        RPC.eth_getLogs,
        mungers=[default_root_munger]
    )

    submit_hashrate: Method[Callable[[int, _Hash32], bool]] = Method(
        RPC.eth_submitHashrate,
        mungers=[default_root_munger],
    )

    submit_work: Method[Callable[[int, _Hash32, _Hash32], bool]] = Method(
        RPC.eth_submitWork,
        mungers=[default_root_munger],
    )

    uninstall_filter: Method[Callable[[HexStr], bool]] = Method(
        RPC.eth_uninstallFilter,
        mungers=[default_root_munger],
    )

    @overload
    def contract(self, address: None = None, **kwargs: Any) -> Type[Contract]: ...  # noqa: E704,E501

    @overload  # noqa: F811
    def contract(self, address: Union[Address, ChecksumAddress, ENS], **kwargs: Any) -> Contract: ...  # noqa: E704,E501

    def contract(  # noqa: F811
        self, address: Optional[Union[Address, ChecksumAddress, ENS]] = None, **kwargs: Any
    ) -> Union[Type[Contract], Contract]:
        ContractFactoryClass = kwargs.pop('ContractFactoryClass', self.defaultContractFactory)

        ContractFactory = ContractFactoryClass.factory(self.web3, **kwargs)

        if address:
            return ContractFactory(address)
        else:
            return ContractFactory

    @deprecated_for("set_contract_factory")
    def setContractFactory(
        self, contractFactory: Type[Union[Contract, ConciseContract, ContractCaller]]
    ) -> None:
        return self.set_contract_factory(contractFactory)

    def set_contract_factory(
        self, contractFactory: Type[Union[Contract, ConciseContract, ContractCaller]]
    ) -> None:
        self.defaultContractFactory = contractFactory

    def getCompilers(self) -> NoReturn:
        raise DeprecationWarning("This method has been deprecated as of EIP 1474.")

    getWork: Method[Callable[[], List[HexBytes]]] = Method(
        RPC.eth_getWork,
        mungers=None,
    )

    def generateGasPrice(self, transaction_params: Optional[TxParams] = None) -> Optional[Wei]:
        if self.gasPriceStrategy:
            return self.gasPriceStrategy(self.web3, transaction_params)
        return None

    def setGasPriceStrategy(self, gas_price_strategy: GasPriceStrategy) -> None:
        self.gasPriceStrategy = gas_price_strategy

    # Deprecated Methods
    getBalance = DeprecatedMethod(get_balance, 'getBalance', 'get_balance')
    getStorageAt = DeprecatedMethod(get_storage_at, 'getStorageAt', 'get_storage_at')
    getBlock = DeprecatedMethod(get_block, 'getBlock', 'get_block')
    getBlockTransactionCount = DeprecatedMethod(get_block_transaction_count,
                                                'getBlockTransactionCount',
                                                'get_block_transaction_count')
    getCode = DeprecatedMethod(get_code, 'getCode', 'get_code')
    getProof = DeprecatedMethod(get_proof, 'getProof', 'get_proof')
    getTransaction = DeprecatedMethod(get_transaction, 'getTransaction', 'get_transaction')
    getTransactionByBlock = DeprecatedMethod(get_transaction_by_block,
                                             'getTransactionByBlock',
                                             'get_transaction_by_block')
    getTransactionCount = DeprecatedMethod(get_transaction_count,
                                           'getTransactionCount',
                                           'get_transaction_count')
    getUncleByBlock = DeprecatedMethod(get_uncle_by_block, 'getUncleByBlock', 'get_uncle_by_block')
    getUncleCount = DeprecatedMethod(get_uncle_count, 'getUncleCount', 'get_uncle_count')
    sendTransaction = DeprecatedMethod(send_transaction, 'sendTransaction', 'send_transaction')
    signTransaction = DeprecatedMethod(sign_transaction, 'signTransaction', 'sign_transaction')
<<<<<<< HEAD
    submitHashrate = DeprecatedMethod(submit_hashrate, 'submitHashrate', 'submit_hashrate')
=======
    submitWork = DeprecatedMethod(submit_work, 'submitWork', 'submit_work')
    getLogs = DeprecatedMethod(get_logs, 'getLogs', 'get_logs')
>>>>>>> e3bc8325
    sendRawTransaction = DeprecatedMethod(send_raw_transaction,
                                          'sendRawTransaction',
                                          'send_raw_transaction')
    getTransactionReceipt = DeprecatedMethod(get_transaction_receipt,
                                             'getTransactionReceipt',
                                             'get_transaction_receipt')
    uninstallFilter = DeprecatedMethod(uninstall_filter, 'uninstallFilter', 'uninstall_filter')<|MERGE_RESOLUTION|>--- conflicted
+++ resolved
@@ -689,12 +689,9 @@
     getUncleCount = DeprecatedMethod(get_uncle_count, 'getUncleCount', 'get_uncle_count')
     sendTransaction = DeprecatedMethod(send_transaction, 'sendTransaction', 'send_transaction')
     signTransaction = DeprecatedMethod(sign_transaction, 'signTransaction', 'sign_transaction')
-<<<<<<< HEAD
     submitHashrate = DeprecatedMethod(submit_hashrate, 'submitHashrate', 'submit_hashrate')
-=======
     submitWork = DeprecatedMethod(submit_work, 'submitWork', 'submit_work')
     getLogs = DeprecatedMethod(get_logs, 'getLogs', 'get_logs')
->>>>>>> e3bc8325
     sendRawTransaction = DeprecatedMethod(send_raw_transaction,
                                           'sendRawTransaction',
                                           'send_raw_transaction')
